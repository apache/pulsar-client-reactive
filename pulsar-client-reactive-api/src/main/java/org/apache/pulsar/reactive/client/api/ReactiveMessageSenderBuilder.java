--- conflicted
+++ resolved
@@ -68,18 +68,16 @@
 	ReactiveMessageSenderBuilder<T> maxConcurrentSenderSubscriptions(int maxConcurrentSenderSubscriptions);
 
 	/**
-<<<<<<< HEAD
 	 * Creates and returns a copy of this reactive sender builder.
 	 * @return the cloned reactive reader builder
 	 */
 	ReactiveMessageSenderBuilder<T> clone();
 
-=======
+	/**
 	 * Applies a sender spec to configure the sender.
 	 * @param senderSpec the sender spec to apply
 	 * @return the sender builder instance
 	 */
->>>>>>> ccfa3092
 	default ReactiveMessageSenderBuilder<T> applySpec(ReactiveMessageSenderSpec senderSpec) {
 		getMutableSpec().applySpec(senderSpec);
 		return this;
