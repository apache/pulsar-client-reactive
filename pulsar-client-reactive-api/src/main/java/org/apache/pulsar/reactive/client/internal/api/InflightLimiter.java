--- conflicted
+++ resolved
@@ -93,17 +93,7 @@
 		}
 	}
 
-<<<<<<< HEAD
 	<I> Flux<I> createOperator(Flux<I> source) {
-=======
-	/**
-	 * Limits in-flight messages for a {@link Flux}.
-	 * @param source the Flux to limit
-	 * @param <I> the type of the FLux
-	 * @return the limited Flux
-	 */
-	public <I> Flux<I> createOperator(Flux<I> source) {
->>>>>>> 2891e253
 		return new FluxOperator<I, I>(source) {
 			@Override
 			public void subscribe(CoreSubscriber<? super I> actual) {
@@ -112,17 +102,7 @@
 		};
 	}
 
-<<<<<<< HEAD
 	<I> Mono<I> createOperator(Mono<I> source) {
-=======
-	/**
-	 * Limits in-flight messages for a {@link Mono}.
-	 * @param source the Mono to limit
-	 * @param <I> the type of the Mono
-	 * @return the limited Mono
-	 */
-	public <I> Mono<I> createOperator(Mono<I> source) {
->>>>>>> 2891e253
 		return new MonoOperator<I, I>(source) {
 			@Override
 			public void subscribe(CoreSubscriber<? super I> actual) {
