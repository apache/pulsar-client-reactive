--- conflicted
+++ resolved
@@ -67,19 +67,17 @@
 	MutableReactiveMessageConsumerSpec getMutableSpec();
 
 	/**
-<<<<<<< HEAD
 	 * Creates and returns a copy of this reactive consumer builder.
 	 * @return the cloned reactive reader builder
 	 */
 	ReactiveMessageConsumerBuilder<T> clone();
 
-=======
+	/**
 	 * Adds a topic this consumer will subscribe on.
 	 * @param topicName a topic that the consumer will subscribe on
 	 * @return the consumer builder instance
 	 * @see ConsumerBuilder#topic(String...)
 	 */
->>>>>>> ccfa3092
 	default ReactiveMessageConsumerBuilder<T> topic(String topicName) {
 		getMutableSpec().getTopicNames().add(topicName);
 		return this;
