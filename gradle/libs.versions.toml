#
# Licensed to the Apache Software Foundation (ASF) under one
# or more contributor license agreements.  See the NOTICE file
# distributed with this work for additional information
# regarding copyright ownership.  The ASF licenses this file
# to you under the Apache License, Version 2.0 (the
# "License"); you may not use this file except in compliance
# with the License.  You may obtain a copy of the License at
#
#   https://www.apache.org/licenses/LICENSE-2.0
#
# Unless required by applicable law or agreed to in writing,
# software distributed under the License is distributed on an
# "AS IS" BASIS, WITHOUT WARRANTIES OR CONDITIONS OF ANY
# KIND, either express or implied.  See the License for the
# specific language governing permissions and limitations
# under the License.
#
[versions]
assertj = "3.26.3"
# @pin
caffeine = "2.9.3"
checkstyle = "8.45.1"
# @pin
jackson = "2.14.2"
# @pin
jctools = "3.3.0"
junit-jupiter = "5.11.3"
licenser = "0.6.1"
log4j = "2.23.1"
mockito = "5.14.2"
<<<<<<< HEAD
pulsar = "4.0.1"
=======
pulsar = "3.3.3"
>>>>>>> ae576982
rat-gradle = "0.8.0"
reactor = "3.6.13"
slf4j = "2.0.16"
spring-javaformat = "0.0.43"
testcontainers = "1.20.4"
testlogger = "3.2.0"

[libraries]
assertj-core = { module = "org.assertj:assertj-core", version.ref = "assertj" }
caffeine = { module = "com.github.ben-manes.caffeine:caffeine", version.ref = "caffeine" }
jackson-databind = { module = "com.fasterxml.jackson.core:jackson-databind", version.ref = "jackson" }
jackson-datatype-jsr310 = { module = "com.fasterxml.jackson.datatype:jackson-datatype-jsr310", version.ref = "jackson" }
jctools-core = { module = "org.jctools:jctools-core", version.ref = "jctools" }
junit-jupiter = { module = "org.junit.jupiter:junit-jupiter", version.ref = "junit-jupiter" }
junit-jupiter-params = { module = "org.junit.jupiter:junit-jupiter-params", version.ref = "junit-jupiter" }
licenser = { module = "gradle.plugin.org.cadixdev.gradle:licenser", version.ref = "licenser" }
log4j-api = { module = "org.apache.logging.log4j:log4j-api", version.ref = "log4j" }
log4j-core = { module = "org.apache.logging.log4j:log4j-core", version.ref = "log4j" }
log4j-slf4j-impl = { module = "org.apache.logging.log4j:log4j-slf4j-impl", version.ref = "log4j" }
mockito-core = { module = "org.mockito:mockito-core", version.ref = "mockito" }
pulsar-client-api = { module = "org.apache.pulsar:pulsar-client-api", version.ref = "pulsar" }
pulsar-client-shaded = { module = "org.apache.pulsar:pulsar-client", version.ref = "pulsar" }
rat-gradle = { module = "org.nosphere.apache:creadur-rat-gradle", version.ref = "rat-gradle" }
reactor-core = { module = "io.projectreactor:reactor-core", version.ref = "reactor" }
reactor-test = { module = "io.projectreactor:reactor-test", version.ref = "reactor" }
slf4j-api = { module = "org.slf4j:slf4j-api", version.ref = "slf4j" }
spring-javaformat-checkstyle = { module = "io.spring.javaformat:spring-javaformat-checkstyle", version.ref = "spring-javaformat" }
spring-javaformat-gradle-plugin = { module = "io.spring.javaformat:spring-javaformat-gradle-plugin", version.ref = "spring-javaformat" }
testcontainers-pulsar = { module = "org.testcontainers:pulsar", version.ref = "testcontainers" }
testlogger = { module = "com.adarshr:gradle-test-logger-plugin", version.ref = "testlogger" }

[bundles]
log4j = [
    "log4j-api",
    "log4j-core",
    "log4j-slf4j-impl",
    "slf4j-api",
]

[plugins]
version-catalog-update = "nl.littlerobots.version-catalog-update:0.8.5"
versions = "com.github.ben-manes.versions:0.51.0"<|MERGE_RESOLUTION|>--- conflicted
+++ resolved
@@ -29,11 +29,7 @@
 licenser = "0.6.1"
 log4j = "2.23.1"
 mockito = "5.14.2"
-<<<<<<< HEAD
 pulsar = "4.0.1"
-=======
-pulsar = "3.3.3"
->>>>>>> ae576982
 rat-gradle = "0.8.0"
 reactor = "3.6.13"
 slf4j = "2.0.16"
