#
# Licensed to the Apache Software Foundation (ASF) under one
# or more contributor license agreements.  See the NOTICE file
# distributed with this work for additional information
# regarding copyright ownership.  The ASF licenses this file
# to you under the Apache License, Version 2.0 (the
# "License"); you may not use this file except in compliance
# with the License.  You may obtain a copy of the License at
#
#   https://www.apache.org/licenses/LICENSE-2.0
#
# Unless required by applicable law or agreed to in writing,
# software distributed under the License is distributed on an
# "AS IS" BASIS, WITHOUT WARRANTIES OR CONDITIONS OF ANY
# KIND, either express or implied.  See the License for the
# specific language governing permissions and limitations
# under the License.
#
[versions]
assertj = "3.26.3"
# @pin
caffeine = "2.9.3"
checkstyle = "8.45.1"
# @pin
jackson = "2.14.2"
# @pin
jctools = "3.3.0"
junit-jupiter = "5.11.3"
licenser = "0.6.1"
log4j = "2.23.1"
mockito = "5.14.2"
pulsar = "4.0.4"
rat-gradle = "0.8.0"
<<<<<<< HEAD
reactor = "3.6.16"
slf4j = "2.0.16"
=======
reactor = "3.6.14"
slf4j = "2.0.17"
>>>>>>> ecd2bba4
spring-javaformat = "0.0.43"
testcontainers = "1.20.6"
testlogger = "3.2.0"

[libraries]
assertj-core = { module = "org.assertj:assertj-core", version.ref = "assertj" }
caffeine = { module = "com.github.ben-manes.caffeine:caffeine", version.ref = "caffeine" }
jackson-databind = { module = "com.fasterxml.jackson.core:jackson-databind", version.ref = "jackson" }
jackson-datatype-jsr310 = { module = "com.fasterxml.jackson.datatype:jackson-datatype-jsr310", version.ref = "jackson" }
jctools-core = { module = "org.jctools:jctools-core", version.ref = "jctools" }
junit-jupiter = { module = "org.junit.jupiter:junit-jupiter", version.ref = "junit-jupiter" }
junit-jupiter-params = { module = "org.junit.jupiter:junit-jupiter-params", version.ref = "junit-jupiter" }
licenser = { module = "gradle.plugin.org.cadixdev.gradle:licenser", version.ref = "licenser" }
log4j-api = { module = "org.apache.logging.log4j:log4j-api", version.ref = "log4j" }
log4j-core = { module = "org.apache.logging.log4j:log4j-core", version.ref = "log4j" }
log4j-slf4j2-impl = { module = "org.apache.logging.log4j:log4j-slf4j2-impl", version.ref = "log4j" }
mockito-core = { module = "org.mockito:mockito-core", version.ref = "mockito" }
pulsar-client-api = { module = "org.apache.pulsar:pulsar-client-api", version.ref = "pulsar" }
pulsar-client-shaded = { module = "org.apache.pulsar:pulsar-client", version.ref = "pulsar" }
rat-gradle = { module = "org.nosphere.apache:creadur-rat-gradle", version.ref = "rat-gradle" }
reactor-core = { module = "io.projectreactor:reactor-core", version.ref = "reactor" }
reactor-test = { module = "io.projectreactor:reactor-test", version.ref = "reactor" }
slf4j-api = { module = "org.slf4j:slf4j-api", version.ref = "slf4j" }
spring-javaformat-checkstyle = { module = "io.spring.javaformat:spring-javaformat-checkstyle", version.ref = "spring-javaformat" }
spring-javaformat-gradle-plugin = { module = "io.spring.javaformat:spring-javaformat-gradle-plugin", version.ref = "spring-javaformat" }
testcontainers-pulsar = { module = "org.testcontainers:pulsar", version.ref = "testcontainers" }
testlogger = { module = "com.adarshr:gradle-test-logger-plugin", version.ref = "testlogger" }

[bundles]
log4j = [
    "log4j-api",
    "log4j-core",
    "log4j-slf4j2-impl",
    "slf4j-api",
]

[plugins]
version-catalog-update = "nl.littlerobots.version-catalog-update:0.8.5"
versions = "com.github.ben-manes.versions:0.51.0"<|MERGE_RESOLUTION|>--- conflicted
+++ resolved
@@ -31,13 +31,8 @@
 mockito = "5.14.2"
 pulsar = "4.0.4"
 rat-gradle = "0.8.0"
-<<<<<<< HEAD
 reactor = "3.6.16"
-slf4j = "2.0.16"
-=======
-reactor = "3.6.14"
 slf4j = "2.0.17"
->>>>>>> ecd2bba4
 spring-javaformat = "0.0.43"
 testcontainers = "1.20.6"
 testlogger = "3.2.0"
