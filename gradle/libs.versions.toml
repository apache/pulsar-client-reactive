[versions]
pulsar = "2.10.1"
junit-jupiter = "5.8.2"
log4j = "2.18.0"
slf4j = "1.7.36"
reactor = "3.4.22"
assertj = "3.23.1"
testcontainers = "1.17.3"
jctools = "3.3.0"
caffeine = "2.9.3"
jackson = "2.13.4"
checkstyle = '8.45.1'
spring-javaformat = '0.0.34'
licenser = "0.6.1"
mockito = "4.9.0"

[libraries]
pulsar-client-shaded = { module = "org.apache.pulsar:pulsar-client", version.ref = "pulsar" }
pulsar-client-api = { module = "org.apache.pulsar:pulsar-client-api", version.ref = "pulsar" }
reactor-core = { module = "io.projectreactor:reactor-core", version.ref = "reactor" }
reactor-test = { module = "io.projectreactor:reactor-test", version.ref = "reactor" }
junit-jupiter = { module = "org.junit.jupiter:junit-jupiter", version.ref = "junit-jupiter" }
junit-jupiter-params = { module = "org.junit.jupiter:junit-jupiter-params", version.ref = "junit-jupiter" }
assertj-core = { module = "org.assertj:assertj-core", version.ref = "assertj" }
log4j-api = { module = "org.apache.logging.log4j:log4j-api", version.ref = "log4j" }
log4j-core = { module = "org.apache.logging.log4j:log4j-core", version.ref = "log4j" }
log4j-slf4j-impl = { module = "org.apache.logging.log4j:log4j-slf4j-impl", version.ref = "log4j" }
slf4j-api = { module = "org.slf4j:slf4j-api", version.ref = "slf4j" }
testcontainers-pulsar = { module = "org.testcontainers:pulsar", version.ref = "testcontainers" }
jctools-core = { module = "org.jctools:jctools-core", version.ref = "jctools" }
caffeine = { module = "com.github.ben-manes.caffeine:caffeine", version.ref = "caffeine" }
jackson-databind = { module = "com.fasterxml.jackson.core:jackson-databind", version.ref = "jackson" }
jackson-datatype-jsr310 = { module = "com.fasterxml.jackson.datatype:jackson-datatype-jsr310", version.ref = "jackson" }
spring-javaformat-checkstyle = { module = "io.spring.javaformat:spring-javaformat-checkstyle", version.ref = "spring-javaformat" }
spring-javaformat-gradle-plugin = { module = "io.spring.javaformat:spring-javaformat-gradle-plugin", version.ref = "spring-javaformat" }
licenser = { module = "gradle.plugin.org.cadixdev.gradle:licenser", version.ref = "licenser" }
mockito-core = { module = "org.mockito:mockito-core", version.ref = "mockito" }
<<<<<<< HEAD
mockito-inline = { module = "org.mockito:mockito-inline", version.ref = "mockito" }
=======
>>>>>>> 68f7ad9f

[bundles]
log4j = ["log4j-api", "log4j-core", "log4j-slf4j-impl", "slf4j-api"]

[plugins]
versions = "com.github.ben-manes.versions:0.42.0"<|MERGE_RESOLUTION|>--- conflicted
+++ resolved
@@ -35,10 +35,7 @@
 spring-javaformat-gradle-plugin = { module = "io.spring.javaformat:spring-javaformat-gradle-plugin", version.ref = "spring-javaformat" }
 licenser = { module = "gradle.plugin.org.cadixdev.gradle:licenser", version.ref = "licenser" }
 mockito-core = { module = "org.mockito:mockito-core", version.ref = "mockito" }
-<<<<<<< HEAD
 mockito-inline = { module = "org.mockito:mockito-inline", version.ref = "mockito" }
-=======
->>>>>>> 68f7ad9f
 
 [bundles]
 log4j = ["log4j-api", "log4j-core", "log4j-slf4j-impl", "slf4j-api"]
