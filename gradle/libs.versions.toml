#
# Licensed to the Apache Software Foundation (ASF) under one
# or more contributor license agreements.  See the NOTICE file
# distributed with this work for additional information
# regarding copyright ownership.  The ASF licenses this file
# to you under the Apache License, Version 2.0 (the
# "License"); you may not use this file except in compliance
# with the License.  You may obtain a copy of the License at
#
#   https://www.apache.org/licenses/LICENSE-2.0
#
# Unless required by applicable law or agreed to in writing,
# software distributed under the License is distributed on an
# "AS IS" BASIS, WITHOUT WARRANTIES OR CONDITIONS OF ANY
# KIND, either express or implied.  See the License for the
# specific language governing permissions and limitations
# under the License.
#
[versions]
assertj = "3.26.3"
# @pin
caffeine = "2.9.3"
checkstyle = "8.45.1"
# @pin
jackson = "2.14.2"
# @pin
jctools = "3.3.0"
junit-jupiter = "5.11.2"
licenser = "0.6.1"
log4j = "2.23.1"
<<<<<<< HEAD
mockito = "5.14.0"
pulsar = "3.3.1"
=======
mockito = "5.12.0"
pulsar = "3.3.2"
>>>>>>> a83a5be3
rat-gradle = "0.8.0"
reactor = "3.6.11"
slf4j = "2.0.16"
spring-javaformat = "0.0.43"
testcontainers = "1.20.2"
testlogger = "3.2.0"

[libraries]
assertj-core = { module = "org.assertj:assertj-core", version.ref = "assertj" }
caffeine = { module = "com.github.ben-manes.caffeine:caffeine", version.ref = "caffeine" }
jackson-databind = { module = "com.fasterxml.jackson.core:jackson-databind", version.ref = "jackson" }
jackson-datatype-jsr310 = { module = "com.fasterxml.jackson.datatype:jackson-datatype-jsr310", version.ref = "jackson" }
jctools-core = { module = "org.jctools:jctools-core", version.ref = "jctools" }
junit-jupiter = { module = "org.junit.jupiter:junit-jupiter", version.ref = "junit-jupiter" }
junit-jupiter-params = { module = "org.junit.jupiter:junit-jupiter-params", version.ref = "junit-jupiter" }
licenser = { module = "gradle.plugin.org.cadixdev.gradle:licenser", version.ref = "licenser" }
log4j-api = { module = "org.apache.logging.log4j:log4j-api", version.ref = "log4j" }
log4j-core = { module = "org.apache.logging.log4j:log4j-core", version.ref = "log4j" }
log4j-slf4j-impl = { module = "org.apache.logging.log4j:log4j-slf4j-impl", version.ref = "log4j" }
mockito-core = { module = "org.mockito:mockito-core", version.ref = "mockito" }
pulsar-client-api = { module = "org.apache.pulsar:pulsar-client-api", version.ref = "pulsar" }
pulsar-client-shaded = { module = "org.apache.pulsar:pulsar-client", version.ref = "pulsar" }
rat-gradle = { module = "org.nosphere.apache:creadur-rat-gradle", version.ref = "rat-gradle" }
reactor-core = { module = "io.projectreactor:reactor-core", version.ref = "reactor" }
reactor-test = { module = "io.projectreactor:reactor-test", version.ref = "reactor" }
slf4j-api = { module = "org.slf4j:slf4j-api", version.ref = "slf4j" }
spring-javaformat-checkstyle = { module = "io.spring.javaformat:spring-javaformat-checkstyle", version.ref = "spring-javaformat" }
spring-javaformat-gradle-plugin = { module = "io.spring.javaformat:spring-javaformat-gradle-plugin", version.ref = "spring-javaformat" }
testcontainers-pulsar = { module = "org.testcontainers:pulsar", version.ref = "testcontainers" }
testlogger = { module = "com.adarshr:gradle-test-logger-plugin", version.ref = "testlogger" }

[bundles]
log4j = [
    "log4j-api",
    "log4j-core",
    "log4j-slf4j-impl",
    "slf4j-api",
]

[plugins]
version-catalog-update = "nl.littlerobots.version-catalog-update:0.8.4"
versions = "com.github.ben-manes.versions:0.51.0"<|MERGE_RESOLUTION|>--- conflicted
+++ resolved
@@ -28,13 +28,8 @@
 junit-jupiter = "5.11.2"
 licenser = "0.6.1"
 log4j = "2.23.1"
-<<<<<<< HEAD
 mockito = "5.14.0"
-pulsar = "3.3.1"
-=======
-mockito = "5.12.0"
 pulsar = "3.3.2"
->>>>>>> a83a5be3
 rat-gradle = "0.8.0"
 reactor = "3.6.11"
 slf4j = "2.0.16"
